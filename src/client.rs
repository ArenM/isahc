//! The HTTP client implementation.

use crate::{
    agent::{self, AgentBuilder},
    auth::{Authentication, Credentials},
    config::internal::{ConfigurableBase, SetOpt},
    config::*,
    handler::{RequestHandler, ResponseBodyReader},
    headers,
    interceptor::{self, Interceptor, InterceptorObj},
    task::Join,
    Body, Error,
};
use futures_io::AsyncRead;
use futures_util::{future::BoxFuture, pin_mut};
use http::{
    header::{HeaderMap, HeaderName, HeaderValue},
    Request, Response,
};
use lazy_static::lazy_static;
use std::{
    convert::TryFrom,
    fmt,
    future::Future,
    io,
    pin::Pin,
    sync::Arc,
    task::{Context, Poll},
    time::Duration,
};
use tracing_futures::Instrument;

lazy_static! {
    static ref USER_AGENT: String = format!(
        "curl/{} isahc/{}",
        curl::Version::get().version(),
        env!("CARGO_PKG_VERSION")
    );
}

/// An HTTP client builder, capable of creating custom [`HttpClient`] instances
/// with customized behavior.
///
/// Any option that can be configured per-request can also be configured on a
/// client builder as a default setting. Request configuration is provided by
/// the [`Configurable`] trait, which is also available in the
/// [`prelude`](crate::prelude) module.
///
/// # Examples
///
/// ```
/// use isahc::config::{RedirectPolicy, VersionNegotiation};
/// use isahc::prelude::*;
/// use std::time::Duration;
///
/// let client = HttpClient::builder()
///     .timeout(Duration::from_secs(60))
///     .redirect_policy(RedirectPolicy::Limit(10))
///     .version_negotiation(VersionNegotiation::http2())
///     .build()?;
/// # Ok::<(), isahc::Error>(())
/// ```
pub struct HttpClientBuilder {
    agent_builder: AgentBuilder,
    defaults: http::Extensions,
    interceptors: Vec<InterceptorObj>,
    default_headers: HeaderMap<HeaderValue>,
    error: Option<Error>,
}

impl Default for HttpClientBuilder {
    fn default() -> Self {
        Self::new()
    }
}

impl HttpClientBuilder {
    /// Create a new builder for building a custom client. All configuration
    /// will start out with the default values.
    ///
    /// This is equivalent to the [`Default`] implementation.
    pub fn new() -> Self {
        let mut defaults = http::Extensions::new();

        // Always start out with latest compatible HTTP version.
        defaults.insert(VersionNegotiation::default());

        // Enable automatic decompression by default for convenience (and
        // maintain backwards compatibility).
        defaults.insert(AutomaticDecompression(true));

        // Erase curl's default auth method of Basic.
        defaults.insert(Authentication::default());

        Self {
            agent_builder: AgentBuilder::default(),
            defaults,
            interceptors: Vec::new(),
            default_headers: HeaderMap::new(),
            error: None,
        }
    }

    /// Enable persistent cookie handling using a cookie jar.
    ///
    /// # Availability
    ///
    /// This method is only available when the [`cookies`](index.html#cookies)
    /// feature is enabled.
    #[cfg(feature = "cookies")]
    pub fn cookies(self) -> Self {
<<<<<<< HEAD
        self
            .configure(crate::cookies::CookieJar::default())
            .middleware_impl(crate::cookies::middleware::CookieMiddleware)
=======
        self.interceptor_impl(crate::cookies::CookieJar::default())
>>>>>>> cf662a4f
    }

    /// Add a request interceptor to the client.
    ///
    /// # Availability
    ///
    /// This method is only available when the
    /// [`unstable-interceptors`](index.html#unstable-interceptors) feature is
    /// enabled.
    #[cfg(feature = "unstable-interceptors")]
    #[inline]
    pub fn interceptor(self, interceptor: impl Interceptor + 'static) -> Self {
        self.interceptor_impl(interceptor)
    }

    #[allow(unused)]
    pub(crate) fn interceptor_impl(mut self, interceptor: impl Interceptor + 'static) -> Self {
        self.interceptors.push(InterceptorObj::new(interceptor));
        self
    }

    /// Set the maximum time-to-live (TTL) for connections to remain in the
    /// connection cache.
    ///
    /// After requests are completed, if the underlying connection is
    /// reusable, it is added to the connection cache to be reused to reduce
    /// latency for future requests. This option controls how long such
    /// connections should be still considered valid before being discarded.
    ///
    /// Old connections have a high risk of not working any more and thus
    /// attempting to use them wastes time if the server has disconnected.
    ///
    /// The default TTL is 118 seconds.
    pub fn connection_cache_ttl(mut self, ttl: Duration) -> Self {
        self.defaults.insert(MaxAgeConn(ttl));
        self
    }

    /// Set a maximum number of simultaneous connections that this client is
    /// allowed to keep open at one time.
    ///
    /// If set to a value greater than zero, no more than `max` connections will
    /// be opened at one time. If executing a new request would require opening
    /// a new connection, then the request will stay in a "pending" state until
    /// an existing connection can be used or an active request completes and
    /// can be closed, making room for a new connection.
    ///
    /// Setting this value to `0` disables the limit entirely.
    ///
    /// This is an effective way of limiting the number of sockets or file
    /// descriptors that this client will open, though note that the client may
    /// use file descriptors for purposes other than just HTTP connections.
    ///
    /// By default this value is `0` and no limit is enforced.
    ///
    /// To apply a limit per-host, see
    /// [`HttpClientBuilder::max_connections_per_host`].
    pub fn max_connections(mut self, max: usize) -> Self {
        self.agent_builder = self.agent_builder.max_connections(max);
        self
    }

    /// Set a maximum number of simultaneous connections that this client is
    /// allowed to keep open to individual hosts at one time.
    ///
    /// If set to a value greater than zero, no more than `max` connections will
    /// be opened to a single host at one time. If executing a new request would
    /// require opening a new connection, then the request will stay in a
    /// "pending" state until an existing connection can be used or an active
    /// request completes and can be closed, making room for a new connection.
    ///
    /// Setting this value to `0` disables the limit entirely. By default this
    /// value is `0` and no limit is enforced.
    ///
    /// To set a global limit across all hosts, see
    /// [`HttpClientBuilder::max_connections`].
    pub fn max_connections_per_host(mut self, max: usize) -> Self {
        self.agent_builder = self.agent_builder.max_connections_per_host(max);
        self
    }

    /// Set the size of the connection cache.
    ///
    /// After requests are completed, if the underlying connection is reusable,
    /// it is added to the connection cache to be reused to reduce latency for
    /// future requests.
    ///
    /// Setting the size to `0` disables connection caching for all requests
    /// using this client.
    ///
    /// By default this value is unspecified. A reasonable default size will be
    /// chosen.
    pub fn connection_cache_size(mut self, size: usize) -> Self {
        self.agent_builder = self.agent_builder.connection_cache_size(size);
        self.defaults.insert(CloseConnection(size == 0));
        self
    }

    /// Configure DNS caching.
    ///
    /// By default, DNS entries are cached by the client executing the request
    /// and are used until the entry expires. Calling this method allows you to
    /// change the entry timeout duration or disable caching completely.
    ///
    /// Note that DNS entry TTLs are not respected, regardless of this setting.
    ///
    /// By default caching is enabled with a 60 second timeout.
    ///
    /// # Examples
    ///
    /// ```
    /// # use isahc::config::*;
    /// # use isahc::prelude::*;
    /// # use std::time::Duration;
    /// #
    /// let client = HttpClient::builder()
    ///     // Cache entries for 10 seconds.
    ///     .dns_cache(Duration::from_secs(10))
    ///     // Cache entries forever.
    ///     .dns_cache(DnsCache::Forever)
    ///     // Don't cache anything.
    ///     .dns_cache(DnsCache::Disable)
    ///     .build()?;
    /// # Ok::<(), isahc::Error>(())
    /// ```
    pub fn dns_cache(self, cache: impl Into<DnsCache>) -> Self {
        // This option is per-request, but we only expose it on the client.
        // Since the DNS cache is shared between all requests, exposing this
        // option per-request would actually cause the timeout to alternate
        // values for every request with a different timeout, resulting in some
        // confusing (but valid) behavior.
        self.configure(cache.into())
    }

    /// Set a mapping of DNS resolve overrides.
    ///
    /// Entries in the given map will be used first before using the default DNS
    /// resolver for host+port pairs.
    ///
    /// Note that DNS resolving is only performed when establishing a new
    ///
    /// # Examples
    ///
    /// ```
    /// # use isahc::config::ResolveMap;
    /// # use isahc::prelude::*;
    /// # use std::net::IpAddr;
    /// #
    /// let client = HttpClient::builder()
    ///     .dns_resolve(ResolveMap::new()
    ///         // Send requests for example.org on port 80 to 127.0.0.1.
    ///         .add("example.org", 80, [127, 0, 0, 1]))
    ///     .build()?;
    /// # Ok::<(), Box<dyn std::error::Error>>(())
    /// ```
    pub fn dns_resolve(self, map: ResolveMap) -> Self {
        // Similar to the dns_cache option, this operation actually affects all
        // requests in a multi handle so we do not expose it per-request to
        // avoid confusing behavior.
        self.configure(map)
    }

    /// Add a default header to be passed with every request.
    ///
    /// If a default header value is already defined for the given key, then a
    /// second header value will be appended to the list and multiple header
    /// values will be included in the request.
    ///
    /// If any values are defined for this header key on an outgoing request,
    /// they will override any default header values.
    ///
    /// If the header key or value are malformed, [`HttpClientBuilder::build`]
    /// will return an error.
    ///
    /// # Examples
    ///
    /// ```
    /// # use isahc::prelude::*;
    /// #
    /// let client = HttpClient::builder()
    ///     .default_header("some-header", "some-value")
    ///     .build()?;
    /// # Ok::<(), Box<dyn std::error::Error>>(())
    /// ```
    pub fn default_header<K, V>(mut self, key: K, value: V) -> Self
    where
        HeaderName: TryFrom<K>,
        <HeaderName as TryFrom<K>>::Error: Into<http::Error>,
        HeaderValue: TryFrom<V>,
        <HeaderValue as TryFrom<V>>::Error: Into<http::Error>,
    {
        match HeaderName::try_from(key) {
            Ok(key) => match HeaderValue::try_from(value) {
                Ok(value) => {
                    self.default_headers.append(key, value);
                }
                Err(e) => {
                    self.error = Some(e.into().into());
                }
            },
            Err(e) => {
                self.error = Some(e.into().into());
            }
        }
        self
    }

    /// Set the default headers to include in every request, replacing any
    /// previously set default headers.
    ///
    /// Headers defined on an individual request always override headers in the
    /// default map.
    ///
    /// If any header keys or values are malformed, [`HttpClientBuilder::build`]
    /// will return an error.
    ///
    /// # Examples
    ///
    /// Set default headers from a slice:
    ///
    /// ```
    /// # use isahc::prelude::*;
    /// #
    /// let mut builder = HttpClient::builder()
    ///     .default_headers(&[
    ///         ("some-header", "value1"),
    ///         ("some-header", "value2"),
    ///         ("some-other-header", "some-other-value"),
    ///     ])
    ///     .build()?;
    /// # Ok::<(), Box<dyn std::error::Error>>(())
    /// ```
    ///
    /// Using an existing header map:
    ///
    /// ```
    /// # use isahc::prelude::*;
    /// #
    /// let mut headers = http::HeaderMap::new();
    /// headers.append("some-header".parse::<http::header::HeaderName>()?, "some-value".parse()?);
    ///
    /// let mut builder = HttpClient::builder()
    ///     .default_headers(&headers)
    ///     .build()?;
    /// # Ok::<(), Box<dyn std::error::Error>>(())
    /// ```
    ///
    /// Using a hashmap:
    ///
    /// ```
    /// # use isahc::prelude::*;
    /// # use std::collections::HashMap;
    /// #
    /// let mut headers = HashMap::new();
    /// headers.insert("some-header", "some-value");
    ///
    /// let mut builder = HttpClient::builder()
    ///     .default_headers(headers)
    ///     .build()?;
    /// # Ok::<(), Box<dyn std::error::Error>>(())
    /// ```
    pub fn default_headers<K, V, I, P>(mut self, headers: I) -> Self
    where
        HeaderName: TryFrom<K>,
        <HeaderName as TryFrom<K>>::Error: Into<http::Error>,
        HeaderValue: TryFrom<V>,
        <HeaderValue as TryFrom<V>>::Error: Into<http::Error>,
        I: IntoIterator<Item = P>,
        P: HeaderPair<K, V>,
    {
        self.default_headers.clear();

        for (key, value) in headers.into_iter().map(HeaderPair::pair) {
            self = self.default_header(key, value);
        }

        self
    }

    /// Build an [`HttpClient`] using the configured options.
    ///
    /// If the client fails to initialize, an error will be returned.
    #[tracing::instrument(level = "debug", skip(self))]
    pub fn build(self) -> Result<HttpClient, Error> {
        if let Some(err) = self.error {
            return Err(err);
        }
        Ok(HttpClient {
            agent: Arc::new(self.agent_builder.spawn()?),
            defaults: self.defaults,
            interceptors: self.interceptors,
            default_headers: self.default_headers,
        })
    }
}

impl Configurable for HttpClientBuilder {}

impl ConfigurableBase for HttpClientBuilder {
    fn configure(mut self, option: impl Send + Sync + 'static) -> Self {
        self.defaults.insert(option);
        self
    }
}

impl fmt::Debug for HttpClientBuilder {
    fn fmt(&self, f: &mut fmt::Formatter<'_>) -> fmt::Result {
        f.debug_struct("HttpClientBuilder").finish()
    }
}

/// Helper trait for defining key-value pair types that can be dereferenced into
/// a tuple from a reference.
///
/// This trait is sealed and cannot be implemented for types outside of Isahc.
pub trait HeaderPair<K, V> {
    fn pair(self) -> (K, V);
}

impl<K, V> HeaderPair<K, V> for (K, V) {
    fn pair(self) -> (K, V) {
        self
    }
}

impl<'a, K: Copy, V: Copy> HeaderPair<K, V> for &'a (K, V) {
    fn pair(self) -> (K, V) {
        (self.0, self.1)
    }
}

/// An HTTP client for making requests.
///
/// An [`HttpClient`] instance acts as a session for executing one or more HTTP
/// requests, and also allows you to set common protocol settings that should be
/// applied to all requests made with the client.
///
/// [`HttpClient`] is entirely thread-safe, and implements both [`Send`] and
/// [`Sync`]. You are free to create clients outside the context of the "main"
/// thread, or move them between threads. You can even invoke many requests
/// simultaneously from multiple threads, since doing so doesn't need a mutable
/// reference to the client. This is fairly cheap to do as well, since
/// internally requests use lock-free message passing to get things going.
///
/// The client maintains a connection pool internally and is not cheap to
/// create, so we recommend creating a client once and re-using it throughout
/// your code. Creating a new client for every request would decrease
/// performance significantly, and might cause errors to occur under high
/// workloads, caused by creating too many system resources like sockets or
/// threads.
///
/// It is not universally true that you should use exactly one client instance
/// in an application. All HTTP requests made with the same client will share
/// any session-wide state, like cookies or persistent connections. It may be
/// the case that it is better to create separate clients for separate areas of
/// an application if they have separate concerns or are making calls to
/// different servers. If you are creating an API client library, that might be
/// a good place to maintain your own internal client.
///
/// # Examples
///
/// ```no_run
/// use isahc::prelude::*;
///
/// // Create a new client using reasonable defaults.
/// let client = HttpClient::new()?;
///
/// // Make some requests.
/// let mut response = client.get("https://example.org")?;
/// assert!(response.status().is_success());
///
/// println!("Response:\n{}", response.text()?);
/// # Ok::<(), isahc::Error>(())
/// ```
///
/// Customizing the client configuration:
///
/// ```no_run
/// use isahc::{
///     config::{RedirectPolicy, VersionNegotiation},
///     prelude::*,
/// };
/// use std::time::Duration;
///
/// let client = HttpClient::builder()
///     .version_negotiation(VersionNegotiation::http11())
///     .redirect_policy(RedirectPolicy::Limit(10))
///     .timeout(Duration::from_secs(20))
///     // May return an error if there's something wrong with our configuration
///     // or if the client failed to start up.
///     .build()?;
///
/// let response = client.get("https://example.org")?;
/// assert!(response.status().is_success());
/// # Ok::<(), isahc::Error>(())
/// ```
///
/// See the documentation on [`HttpClientBuilder`] for a comprehensive look at
/// what can be configured.
pub struct HttpClient {
    /// This is how we talk to our background agent thread.
    agent: Arc<agent::Handle>,

    /// Map of config values that should be used to configure execution if not
    /// specified in a request.
    defaults: http::Extensions,

    /// Registered interceptors that requests should pass through.
    interceptors: Vec<InterceptorObj>,

    /// Default headers to add to every request.
    default_headers: HeaderMap<HeaderValue>,
}

impl HttpClient {
    /// Create a new HTTP client using the default configuration.
    ///
    /// If the client fails to initialize, an error will be returned.
    #[tracing::instrument(level = "debug")]
    pub fn new() -> Result<Self, Error> {
        HttpClientBuilder::default().build()
    }

    /// Get a reference to a global client instance.
    ///
    /// TODO: Stabilize.
    #[tracing::instrument(level = "debug")]
    pub(crate) fn shared() -> &'static Self {
        lazy_static! {
            static ref SHARED: HttpClient =
                HttpClient::new().expect("shared client failed to initialize");
        }
        &SHARED
    }

    /// Create a new [`HttpClientBuilder`] for building a custom client.
    pub fn builder() -> HttpClientBuilder {
        HttpClientBuilder::default()
    }

    /// Send a GET request to the given URI.
    ///
    /// To customize the request further, see [`HttpClient::send`]. To execute
    /// the request asynchronously, see [`HttpClient::get_async`].
    ///
    /// # Examples
    ///
    /// ```no_run
    /// use isahc::prelude::*;
    ///
    /// # let client = HttpClient::new()?;
    /// let mut response = client.get("https://example.org")?;
    /// println!("{}", response.text()?);
    /// # Ok::<(), isahc::Error>(())
    /// ```
    #[inline]
    pub fn get<U>(&self, uri: U) -> Result<Response<Body>, Error>
    where
        http::Uri: TryFrom<U>,
        <http::Uri as TryFrom<U>>::Error: Into<http::Error>,
    {
        self.get_async(uri).join()
    }

    /// Send a GET request to the given URI asynchronously.
    ///
    /// To customize the request further, see [`HttpClient::send_async`]. To
    /// execute the request synchronously, see [`HttpClient::get`].
    pub fn get_async<U>(&self, uri: U) -> ResponseFuture<'_>
    where
        http::Uri: TryFrom<U>,
        <http::Uri as TryFrom<U>>::Error: Into<http::Error>,
    {
        self.send_builder_async(http::Request::get(uri), Body::empty())
    }

    /// Send a HEAD request to the given URI.
    ///
    /// To customize the request further, see [`HttpClient::send`]. To execute
    /// the request asynchronously, see [`HttpClient::head_async`].
    ///
    /// # Examples
    ///
    /// ```no_run
    /// # use isahc::prelude::*;
    /// # let client = HttpClient::new()?;
    /// let response = client.head("https://example.org")?;
    /// println!("Page size: {:?}", response.headers()["content-length"]);
    /// # Ok::<(), isahc::Error>(())
    /// ```
    #[inline]
    pub fn head<U>(&self, uri: U) -> Result<Response<Body>, Error>
    where
        http::Uri: TryFrom<U>,
        <http::Uri as TryFrom<U>>::Error: Into<http::Error>,
    {
        self.head_async(uri).join()
    }

    /// Send a HEAD request to the given URI asynchronously.
    ///
    /// To customize the request further, see [`HttpClient::send_async`]. To
    /// execute the request synchronously, see [`HttpClient::head`].
    pub fn head_async<U>(&self, uri: U) -> ResponseFuture<'_>
    where
        http::Uri: TryFrom<U>,
        <http::Uri as TryFrom<U>>::Error: Into<http::Error>,
    {
        self.send_builder_async(http::Request::head(uri), Body::empty())
    }

    /// Send a POST request to the given URI with a given request body.
    ///
    /// To customize the request further, see [`HttpClient::send`]. To execute
    /// the request asynchronously, see [`HttpClient::post_async`].
    ///
    /// # Examples
    ///
    /// ```no_run
    /// use isahc::prelude::*;
    ///
    /// let client = HttpClient::new()?;
    ///
    /// let response = client.post("https://httpbin.org/post", r#"{
    ///     "speed": "fast",
    ///     "cool_name": true
    /// }"#)?;
    /// # Ok::<(), isahc::Error>(())
    #[inline]
    pub fn post<U>(&self, uri: U, body: impl Into<Body>) -> Result<Response<Body>, Error>
    where
        http::Uri: TryFrom<U>,
        <http::Uri as TryFrom<U>>::Error: Into<http::Error>,
    {
        self.post_async(uri, body).join()
    }

    /// Send a POST request to the given URI asynchronously with a given request
    /// body.
    ///
    /// To customize the request further, see [`HttpClient::send_async`]. To
    /// execute the request synchronously, see [`HttpClient::post`].
    pub fn post_async<U>(&self, uri: U, body: impl Into<Body>) -> ResponseFuture<'_>
    where
        http::Uri: TryFrom<U>,
        <http::Uri as TryFrom<U>>::Error: Into<http::Error>,
    {
        self.send_builder_async(http::Request::post(uri), body.into())
    }

    /// Send a PUT request to the given URI with a given request body.
    ///
    /// To customize the request further, see [`HttpClient::send`]. To execute
    /// the request asynchronously, see [`HttpClient::put_async`].
    ///
    /// # Examples
    ///
    /// ```no_run
    /// use isahc::prelude::*;
    ///
    /// let client = HttpClient::new()?;
    ///
    /// let response = client.put("https://httpbin.org/put", r#"{
    ///     "speed": "fast",
    ///     "cool_name": true
    /// }"#)?;
    /// # Ok::<(), isahc::Error>(())
    /// ```
    #[inline]
    pub fn put<U>(&self, uri: U, body: impl Into<Body>) -> Result<Response<Body>, Error>
    where
        http::Uri: TryFrom<U>,
        <http::Uri as TryFrom<U>>::Error: Into<http::Error>,
    {
        self.put_async(uri, body).join()
    }

    /// Send a PUT request to the given URI asynchronously with a given request
    /// body.
    ///
    /// To customize the request further, see [`HttpClient::send_async`]. To
    /// execute the request synchronously, see [`HttpClient::put`].
    pub fn put_async<U>(&self, uri: U, body: impl Into<Body>) -> ResponseFuture<'_>
    where
        http::Uri: TryFrom<U>,
        <http::Uri as TryFrom<U>>::Error: Into<http::Error>,
    {
        self.send_builder_async(http::Request::put(uri), body.into())
    }

    /// Send a DELETE request to the given URI.
    ///
    /// To customize the request further, see [`HttpClient::send`]. To execute
    /// the request asynchronously, see [`HttpClient::delete_async`].
    #[inline]
    pub fn delete<U>(&self, uri: U) -> Result<Response<Body>, Error>
    where
        http::Uri: TryFrom<U>,
        <http::Uri as TryFrom<U>>::Error: Into<http::Error>,
    {
        self.delete_async(uri).join()
    }

    /// Send a DELETE request to the given URI asynchronously.
    ///
    /// To customize the request further, see [`HttpClient::send_async`]. To
    /// execute the request synchronously, see [`HttpClient::delete`].
    pub fn delete_async<U>(&self, uri: U) -> ResponseFuture<'_>
    where
        http::Uri: TryFrom<U>,
        <http::Uri as TryFrom<U>>::Error: Into<http::Error>,
    {
        self.send_builder_async(http::Request::delete(uri), Body::empty())
    }

    /// Send an HTTP request and return the HTTP response.
    ///
    /// The response body is provided as a stream that may only be consumed
    /// once.
    ///
    /// This client's configuration can be overridden for this request by
    /// configuring the request using methods provided by the [`Configurable`]
    /// trait.
    ///
    /// Upon success, will return a [`Response`] containing the status code,
    /// response headers, and response body from the server. The [`Response`] is
    /// returned as soon as the HTTP response headers are received; the
    /// connection will remain open to stream the response body in real time.
    /// Dropping the response body without fully consume it will close the
    /// connection early without downloading the rest of the response body.
    ///
    /// _Note that the actual underlying socket connection isn't necessarily
    /// closed on drop. It may remain open to be reused if pipelining is being
    /// used, the connection is configured as `keep-alive`, and so on._
    ///
    /// Since the response body is streamed from the server, it may only be
    /// consumed once. If you need to inspect the response body more than once,
    /// you will have to either read it into memory or write it to a file.
    ///
    /// The response body is not a direct stream from the server, but uses its
    /// own buffering mechanisms internally for performance. It is therefore
    /// undesirable to wrap the body in additional buffering readers.
    ///
    /// To execute the request asynchronously, see [`HttpClient::send_async`].
    ///
    /// # Examples
    ///
    /// ```no_run
    /// use isahc::prelude::*;
    ///
    /// let client = HttpClient::new()?;
    ///
    /// let request = Request::post("https://httpbin.org/post")
    ///     .header("Content-Type", "application/json")
    ///     .body(r#"{
    ///         "speed": "fast",
    ///         "cool_name": true
    ///     }"#)?;
    ///
    /// let response = client.send(request)?;
    /// assert!(response.status().is_success());
    /// # Ok::<(), isahc::Error>(())
    /// ```
    #[inline]
    #[tracing::instrument(level = "debug", skip(self, request), err)]
    pub fn send<B: Into<Body>>(&self, request: Request<B>) -> Result<Response<Body>, Error> {
        self.send_async(request).join()
    }

    /// Send an HTTP request and return the HTTP response asynchronously.
    ///
    /// See [`HttpClient::send`] for further details.
    ///
    /// # Examples
    ///
    /// ```no_run
    /// # async fn run() -> Result<(), isahc::Error> {
    /// use isahc::prelude::*;
    ///
    /// let client = HttpClient::new()?;
    ///
    /// let request = Request::post("https://httpbin.org/post")
    ///     .header("Content-Type", "application/json")
    ///     .body(r#"{
    ///         "speed": "fast",
    ///         "cool_name": true
    ///     }"#)?;
    ///
    /// let response = client.send_async(request).await?;
    /// assert!(response.status().is_success());
    /// # Ok(()) }
    /// ```
    #[inline]
    pub fn send_async<B: Into<Body>>(&self, request: Request<B>) -> ResponseFuture<'_> {
        ResponseFuture::new(self.send_async_inner(request.map(Into::into)))
    }

    #[inline]
    fn send_builder_async(
        &self,
        builder: http::request::Builder,
        body: Body,
    ) -> ResponseFuture<'_> {
        ResponseFuture::new(async move { self.send_async_inner(builder.body(body)?).await })
    }

    /// Actually send the request. All the public methods go through here.
    async fn send_async_inner(&self, request: Request<Body>) -> Result<Response<Body>, Error> {
        let span = tracing::debug_span!(
            "send_async",
            method = ?request.method(),
            uri = ?request.uri(),
        );

        let cx = interceptor::Context {
            invoker: Arc::new(move |mut request| {
                Box::pin(
                    async move {
                        // We are checking here if header already contains the key, simply ignore it.
                        // In case the key wasn't present in parts.headers ensure that
                        // we have all the headers from default headers.
                        for name in self.default_headers.keys() {
                            if !request.headers().contains_key(name) {
                                for v in self.default_headers.get_all(name).iter() {
                                    request.headers_mut().append(name, v.clone());
                                }
                            }
                        }

                        // Set default user agent if not specified.
                        request
                            .headers_mut()
                            .entry(http::header::USER_AGENT)
                            .or_insert(USER_AGENT.parse().unwrap());

                        // Create and configure a curl easy handle to fulfil the request.
                        let (easy, future) = self.create_easy_handle(request)?;

                        // Send the request to the agent to be executed.
                        self.agent.submit_request(easy)?;

                        // Await for the response headers.
                        let response = future.await?;

                        // If a Content-Length header is present, include that information in
                        // the body as well.
                        let content_length = response
                            .headers()
                            .get(http::header::CONTENT_LENGTH)
                            .and_then(|v| v.to_str().ok())
                            .and_then(|v| v.parse().ok());

                        // Convert the reader into an opaque Body.
                        Ok(response.map(|reader| {
                            let body = ResponseBody {
                                inner: reader,
                                // Extend the lifetime of the agent by including a reference
                                // to its handle in the response body.
                                _agent: self.agent.clone(),
                            };

                            if let Some(len) = content_length {
                                Body::from_reader_sized(body, len)
                            } else {
                                Body::from_reader(body)
                            }
                        }))
                    }
                    .instrument(span.clone()),
                )
            }),
            interceptors: &self.interceptors,
        };

        cx.send(request).await
    }

    fn create_easy_handle(
        &self,
        request: Request<Body>,
    ) -> Result<
        (
            curl::easy::Easy2<RequestHandler>,
            impl Future<Output = Result<Response<ResponseBodyReader>, Error>>,
        ),
        Error,
    > {
        // Prepare the request plumbing.
        let (mut parts, body) = request.into_parts();
        let has_body = !body.is_empty();
        let body_length = body.len();
        let (handler, future) = RequestHandler::new(body);

        let mut easy = curl::easy::Easy2::new(handler);

        // Set whether curl should generate verbose debug data for us to log.
        easy.verbose(easy.get_ref().is_debug_enabled())?;

        easy.signal(false)?;

        // Macro to apply all config values given in the request or in defaults.
        macro_rules! set_opts {
            ($easy:expr, $extensions:expr, $defaults:expr, [$($option:ty,)*]) => {{
                $(
                    if let Some(extension) = $extensions.get::<$option>().or_else(|| $defaults.get()) {
                        extension.set_opt($easy)?;
                    }
                )*
            }};
        }

        set_opts!(
            &mut easy,
            parts.extensions,
            self.defaults,
            [
                Timeout,
                ConnectTimeout,
                TcpKeepAlive,
                TcpNoDelay,
                NetworkInterface,
                Dialer,
                RedirectPolicy,
                redirect::AutoReferer,
                AutomaticDecompression,
                Authentication,
                Credentials,
                MaxAgeConn,
                MaxUploadSpeed,
                MaxDownloadSpeed,
                VersionNegotiation,
                proxy::Proxy<Option<http::Uri>>,
                proxy::Blacklist,
                proxy::Proxy<Authentication>,
                proxy::Proxy<Credentials>,
                DnsCache,
                dns::ResolveMap,
                dns::Servers,
                ssl::Ciphers,
                ClientCertificate,
                CaCertificate,
                SslOption,
                CloseConnection,
                EnableMetrics,
            ]
        );

        // Set the HTTP method to use. Curl ties in behavior with the request
        // method, so we need to configure this carefully.
        #[allow(indirect_structural_match)]
        match (&parts.method, has_body) {
            // Normal GET request.
            (&http::Method::GET, false) => {
                easy.get(true)?;
            }
            // Normal HEAD request.
            (&http::Method::HEAD, false) => {
                easy.nobody(true)?;
            }
            // POST requests have special redirect behavior.
            (&http::Method::POST, _) => {
                easy.post(true)?;
            }
            // Normal PUT request.
            (&http::Method::PUT, _) => {
                easy.upload(true)?;
            }
            // Default case is to either treat request like a GET or PUT.
            (method, has_body) => {
                easy.upload(has_body)?;
                easy.custom_request(method.as_str())?;
            }
        }

        easy.url(&parts.uri.to_string())?;

        // If the request has a body, then we either need to tell curl how large
        // the body is if we know it, or tell curl to use chunked encoding. If
        // we do neither, curl will simply not send the body without warning.
        if has_body {
            // Use length given in Content-Length header, or the size defined by
            // the body itself.
            let body_length = parts
                .headers
                .get("Content-Length")
                .and_then(|value| value.to_str().ok())
                .and_then(|value| value.parse().ok())
                .or(body_length);

            if let Some(len) = body_length {
                if parts.method == http::Method::POST {
                    easy.post_field_size(len)?;
                } else {
                    easy.in_filesize(len)?;
                }
            } else {
                // Set the Transfer-Encoding header to instruct curl to use
                // chunked encoding. Replaces any existing values that may be
                // incorrect.
                parts.headers.insert(
                    "Transfer-Encoding",
                    http::header::HeaderValue::from_static("chunked"),
                );
            }
        }

        // Generate a header list for curl.
        let mut headers = curl::easy::List::new();

        let title_case = parts
            .extensions
            .get::<TitleCaseHeaders>()
            .or_else(|| self.defaults.get())
            .map(|v| v.0)
            .unwrap_or(false);

        for (name, value) in parts.headers.iter() {
            headers.append(&headers::to_curl_string(name, value, title_case))?;
        }

        easy.http_headers(headers)?;

        Ok((easy, future))
    }
}

impl fmt::Debug for HttpClient {
    fn fmt(&self, f: &mut fmt::Formatter<'_>) -> fmt::Result {
        f.debug_struct("HttpClient").finish()
    }
}

/// A future for a request being executed.
pub struct ResponseFuture<'c>(BoxFuture<'c, Result<Response<Body>, Error>>);

impl<'c> ResponseFuture<'c> {
    fn new(future: impl Future<Output = Result<Response<Body>, Error>> + Send + 'c) -> Self {
        ResponseFuture(Box::pin(future))
    }
}

impl Future for ResponseFuture<'_> {
    type Output = Result<Response<Body>, Error>;

    fn poll(mut self: Pin<&mut Self>, cx: &mut Context<'_>) -> Poll<Self::Output> {
        use futures_util::future::FutureExt;
        self.0.poll_unpin(cx)
    }
}

impl<'c> fmt::Debug for ResponseFuture<'c> {
    fn fmt(&self, f: &mut fmt::Formatter<'_>) -> fmt::Result {
        f.debug_struct("ResponseFuture").finish()
    }
}

/// Response body stream. Holds a reference to the agent to ensure it is kept
/// alive until at least this transfer is complete.
struct ResponseBody {
    inner: ResponseBodyReader,
    _agent: Arc<agent::Handle>,
}

impl AsyncRead for ResponseBody {
    fn poll_read(
        mut self: Pin<&mut Self>,
        cx: &mut Context<'_>,
        buf: &mut [u8],
    ) -> Poll<io::Result<usize>> {
        let inner = &mut self.inner;
        pin_mut!(inner);
        inner.poll_read(cx, buf)
    }
}

#[cfg(test)]
mod tests {
    use super::*;

    static_assertions::assert_impl_all!(HttpClient: Send, Sync);
    static_assertions::assert_impl_all!(HttpClientBuilder: Send);

    #[test]
    fn test_default_header() {
        let client = HttpClientBuilder::new()
            .default_header("some-key", "some-value")
            .build();
        match client {
            Ok(_) => assert!(true),
            Err(_) => assert!(false),
        }
    }

    #[test]
    fn test_default_headers_mut() {
        let mut builder = HttpClientBuilder::new().default_header("some-key", "some-value");
        let headers_map = &mut builder.default_headers;
        assert!(headers_map.len() == 1);

        let mut builder = HttpClientBuilder::new()
            .default_header("some-key", "some-value1")
            .default_header("some-key", "some-value2");
        let headers_map = &mut builder.default_headers;

        assert!(headers_map.len() == 2);

        let mut builder = HttpClientBuilder::new();
        let header_map = &mut builder.default_headers;
        assert!(header_map.is_empty())
    }
}<|MERGE_RESOLUTION|>--- conflicted
+++ resolved
@@ -109,13 +109,9 @@
     /// feature is enabled.
     #[cfg(feature = "cookies")]
     pub fn cookies(self) -> Self {
-<<<<<<< HEAD
         self
             .configure(crate::cookies::CookieJar::default())
-            .middleware_impl(crate::cookies::middleware::CookieMiddleware)
-=======
-        self.interceptor_impl(crate::cookies::CookieJar::default())
->>>>>>> cf662a4f
+            .interceptor_impl(crate::cookies::middleware::CookieMiddleware)
     }
 
     /// Add a request interceptor to the client.
